--- conflicted
+++ resolved
@@ -1,38 +1,21 @@
 import json
-import pytest
 import uuid
-
 from copy import deepcopy
 from datetime import datetime, timezone
 from unittest import TestCase
 
+import pytest
+
 from ....indy.sdk.wallet_setup import IndyWalletConfig
 from ....messaging.models.base import BaseModelError
+from ....wallet.did_method import SOV
 from ....wallet.indy import IndySdkWallet
+from ....wallet.key_type import ED25519
 from ....wallet.util import b64_to_bytes, bytes_to_b64
-<<<<<<< HEAD
-from ....wallet.key_type import KeyType
-from ....wallet.did_method import SOV
-=======
-from ....wallet.key_type import ED25519
-from ....wallet.did_method import DIDMethod
->>>>>>> a4cbef1d
-
-from ..attach_decorator import (
-    AttachDecorator,
-    AttachDecoratorSchema,
-    AttachDecoratorData,
-    AttachDecoratorDataSchema,
-    AttachDecoratorData1JWS,
-    AttachDecoratorData1JWSSchema,
-    AttachDecoratorDataJWS,
-    AttachDecoratorDataJWSSchema,
-    AttachDecoratorDataJWSHeader,
-    AttachDecoratorDataJWSHeaderSchema,
-    did_key,
-    raw_key,
-)
-
+from ..attach_decorator import (AttachDecorator, AttachDecoratorData,
+                                AttachDecoratorData1JWS,
+                                AttachDecoratorDataJWS,
+                                AttachDecoratorDataJWSHeader, did_key, raw_key)
 
 KID = "did:sov:LjgpST2rjsoxYegQDRm7EL#keys-4"
 INDY_CRED = {
@@ -438,11 +421,7 @@
 class TestAttachDecoratorSignature:
     @pytest.mark.asyncio
     async def test_did_raw_key(self, wallet, seed):
-<<<<<<< HEAD
-        did_info = await wallet.create_local_did(SOV, KeyType.ED25519, seed[0])
-=======
-        did_info = await wallet.create_local_did(DIDMethod.SOV, ED25519, seed[0])
->>>>>>> a4cbef1d
+        did_info = await wallet.create_local_did(SOV, ED25519, seed[0])
         did_key0 = did_key(did_info.verkey)
         raw_key0 = raw_key(did_key0)
         assert raw_key0 != did_key0
@@ -464,12 +443,7 @@
         )
         deco_indy_master = deepcopy(deco_indy)
         did_info = [
-<<<<<<< HEAD
-            await wallet.create_local_did(SOV, KeyType.ED25519, seed[i]) for i in [0, 1]
-=======
-            await wallet.create_local_did(DIDMethod.SOV, ED25519, seed[i])
-            for i in [0, 1]
->>>>>>> a4cbef1d
+            await wallet.create_local_did(SOV, ED25519, seed[i]) for i in [0, 1]
         ]
         assert deco_indy.data.signatures == 0
         assert deco_indy.data.header_map() is None
