"""Validators for schema fields."""

from datetime import datetime

from base58 import alphabet
from marshmallow.validate import OneOf, Range, Regexp

from .util import epoch_to_str

B58 = alphabet if isinstance(alphabet, str) else alphabet.decode("ascii")


class IntEpoch(Range):
    """Validate value against (integer) epoch format."""

    EXAMPLE = int(datetime.now().timestamp())

    def __init__(self):
        """Initializer."""

        super().__init__(  # use 64-bit for Aries RFC compatibility
            min=-9223372036854775808,
            max=9223372036854775807,
<<<<<<< HEAD
            error="Value {input} is not a valid integer epoch time.",
=======
            error="Value {input} is not a valid integer epoch time",
        )


class JWSHeaderKid(Regexp):
    """Validate value against JWS header kid."""

    EXAMPLE = "did:sov:LjgpST2rjsoxYegQDRm7EL#keys-4"

    def __init__(self):
        """Initializer."""

        super().__init__(
            rf"^did:(?:key:z[{B58}]+|sov:[{B58}]{{21,22}}(;.*)?(\?.*)?#.+)$",
            error="Value {input} is neither in W3C did:key nor DID URL format",
        )


class JSONWebToken(Regexp):
    """Validate JSON Web Token."""

    EXAMPLE = (
        "eyJhbGciOiJFZERTQSJ9."
        "eyJhIjogIjAifQ."
        "dBjftJeZ4CVP-mB92K27uhbUJU1p1r_wW1gFWFOEjXk"
    )

    def __init__(self):
        """Initializer."""

        super().__init__(
            r"^[-_a-zA-Z0-9]*\.[-_a-zA-Z0-9]*\.[-_a-zA-Z0-9]*$",
            error="Value {input} is not a valid JSON Web token",
        )


class DIDKey(Regexp):
    """Validate value against DID key specification."""

    EXAMPLE = "did:key:z6MkpTHR8VNsBxYAAWHut2Geadd9jSwuBV8xRoAnwWsdvktH"

    def __init__(self):
        """Initializer."""

        super().__init__(
            rf"^did:key:z[{B58}]+$", error="Value {input} is not in W3C did:key format"
>>>>>>> ed5d064f
        )


class IndyDID(Regexp):
    """Validate value against indy DID."""

    EXAMPLE = "WgWxqztrNooG92RXvxSTWv"

    def __init__(self):
        """Initializer."""

        super().__init__(
            rf"^(did:sov:)?[{B58}]{{21,22}}$",
<<<<<<< HEAD
            error="Value {input} is not an indy decentralized identifier (DID).",
=======
            error="Value {input} is not an indy decentralized identifier (DID)",
>>>>>>> ed5d064f
        )


class IndyRawPublicKey(Regexp):
    """Validate value against indy (Ed25519VerificationKey2018) raw public key."""

    EXAMPLE = "H3C2AVvLMv6gmMNam3uVAjZpfkcJCwDwnZn6z3wXmqPV"

    def __init__(self):
        """Initializer."""

        super().__init__(
            rf"^[{B58}]{{43,44}}$",
<<<<<<< HEAD
            error="Value {input} is not a raw Ed25519VerificationKey2018 key.",
=======
            error="Value {input} is not a raw Ed25519VerificationKey2018 key",
>>>>>>> ed5d064f
        )


class IndyCredDefId(Regexp):
    """Validate value against indy credential definition identifier specification."""

    EXAMPLE = "WgWxqztrNooG92RXvxSTWv:3:CL:20:tag"

    def __init__(self):
        """Initializer."""

        super().__init__(
            (
                rf"^([{B58}]{{21,22}})"  # issuer DID
                f":3"  # cred def id marker
                f":CL"  # sig alg
                rf":(([1-9][0-9]*)|([{B58}]{{21,22}}:2:.+:[0-9.]+))"  # schema txn / id
                f":(.+)?$"  # tag
            ),
<<<<<<< HEAD
            error="Value {input} is not an indy credential definition identifier.",
=======
            error="Value {input} is not an indy credential definition identifier",
>>>>>>> ed5d064f
        )


class IndyVersion(Regexp):
    """Validate value against indy version specification."""

    EXAMPLE = "1.0"

    def __init__(self):
        """Initializer."""

        super().__init__(
            rf"^[0-9.]+$",
<<<<<<< HEAD
            error="Value {input} is not an indy version (use only digits and '.').",
=======
            error="Value {input} is not an indy version (use only digits and '.')",
>>>>>>> ed5d064f
        )


class IndySchemaId(Regexp):
    """Validate value against indy schema identifier specification."""

    EXAMPLE = "WgWxqztrNooG92RXvxSTWv:2:schema_name:1.0"

    def __init__(self):
        """Initializer."""

        super().__init__(
            rf"^[{B58}]{{21,22}}:2:.+:[0-9.]+$",
<<<<<<< HEAD
            error="Value {input} is not an indy schema identifier.",
=======
            error="Value {input} is not an indy schema identifier",
>>>>>>> ed5d064f
        )


class IndyRevRegId(Regexp):
    """Validate value against indy revocation registry identifier specification."""

    EXAMPLE = f"WgWxqztrNooG92RXvxSTWv:4:WgWxqztrNooG92RXvxSTWv:3:CL:20:tag:CL_ACCUM:0"

    def __init__(self):
        """Initializer."""

        super().__init__(
            (
                rf"^([{B58}]{{21,22}}):4:"
                rf"([{B58}]{{21,22}}):3:"
                rf"CL:(([1-9][0-9]*)|([{B58}]{{21,22}}:2:.+:[0-9.]+))(:.+)?:"
                rf"CL_ACCUM:(.+$)"
            ),
<<<<<<< HEAD
            error="Value {input} is not an indy revocation registry identifier.",
=======
            error="Value {input} is not an indy revocation registry identifier",
>>>>>>> ed5d064f
        )


class IndyPredicate(OneOf):
    """Validate value against indy predicate."""

    EXAMPLE = ">="

    def __init__(self):
        """Initializer."""

        super().__init__(
            choices=["<", "<=", ">=", ">"],
<<<<<<< HEAD
            error="Value {input} must be one of {choices}.",
=======
            error="Value {input} must be one of {choices}",
>>>>>>> ed5d064f
        )


class IndyISO8601DateTime(Regexp):
    """Validate value against ISO 8601 datetime format, indy profile."""

    EXAMPLE = epoch_to_str(int(datetime.now().timestamp()))

    def __init__(self):
        """Initializer."""

        super().__init__(
            r"^\d{4}-\d\d-\d\d[T ]\d\d:\d\d"
            r"(?:\:(?:\d\d(?:\.\d{1,6})?))?(?:[+-]\d\d:?\d\d|Z|)$",
<<<<<<< HEAD
            error="Value {input} is not a date in valid format.",
=======
            error="Value {input} is not a date in valid format",
>>>>>>> ed5d064f
        )


class Base64(Regexp):
    """Validate base64 value."""

    EXAMPLE = "ey4uLn0="

    def __init__(self):
        """Initializer."""

        super().__init__(
            r"^[a-zA-Z0-9+/]*={0,2}$",
            error="Value {input} is not a valid base64 encoding",
        )


class Base64URL(Regexp):
    """Validate base64 value."""

    EXAMPLE = "ey4uLn0="

    def __init__(self):
        """Initializer."""

        super().__init__(
            r"^[-_a-zA-Z0-9]*={0,2}$",
            error="Value {input} is not a valid base64url encoding",
<<<<<<< HEAD
=======
        )


class Base64URLNoPad(Regexp):
    """Validate base64 value."""

    EXAMPLE = "ey4uLn0"

    def __init__(self):
        """Initializer."""

        super().__init__(
            r"^[-_a-zA-Z0-9]*$",
            error="Value {input} is not a valid unpadded base64url encoding",
>>>>>>> ed5d064f
        )


class SHA256Hash(Regexp):
    """Validate (binhex-encoded) SHA256 value."""

    EXAMPLE = "617a48c7c8afe0521efdc03e5bb0ad9e655893e6b4b51f0e794d70fba132aacb"

    def __init__(self):
        """Initializer."""

        super().__init__(
            r"^[a-fA-F0-9+/]{64}$",
            error="Value {input} is not a valid (binhex-encoded) SHA-256 hash",
        )


class Base58SHA256Hash(Regexp):
    """Validate value against base58 encoding of SHA-256 hash."""

    EXAMPLE = "H3C2AVvLMv6gmMNam3uVAjZpfkcJCwDwnZn6z3wXmqPV"

    def __init__(self):
        """Initializer."""

        super().__init__(
            rf"^[{B58}]{{43,44}}$",
<<<<<<< HEAD
            error="Value {input} is not a base58 encoding of a SHA-256 hash.",
=======
            error="Value {input} is not a base58 encoding of a SHA-256 hash",
>>>>>>> ed5d064f
        )


class UUIDFour(Regexp):
    """Validate UUID4: 8-4-4-4-12 hex digits, the 13th of which being 4."""

    EXAMPLE = "3fa85f64-5717-4562-b3fc-2c963f66afa6"

    def __init__(self):
        """Initializer."""

        super().__init__(
            r"[a-fA-F0-9]{8}-"
            r"[a-fA-F0-9]{4}-"
            r"4[a-fA-F0-9]{3}-"
            r"[a-fA-F0-9]{4}-"
            r"[a-fA-F0-9]{12}",
<<<<<<< HEAD
            error="Value {input} is not a UUID4 "
            + "(8-4-4-4-12 hex digits with digit#13=4)",
=======
            error="Value {input} is not a UUID4 (8-4-4-4-12 hex digits with digit#13=4)",
>>>>>>> ed5d064f
        )


# Instances for marshmallow schema specification
INT_EPOCH = {"validate": IntEpoch(), "example": IntEpoch.EXAMPLE}
<<<<<<< HEAD
=======
JWS_HEADER_KID = {"validate": JWSHeaderKid(), "example": JWSHeaderKid.EXAMPLE}
JWT = {"validate": JSONWebToken(), "example": JSONWebToken.EXAMPLE}
DID_KEY = {"validate": DIDKey(), "example": DIDKey.EXAMPLE}
>>>>>>> ed5d064f
INDY_DID = {"validate": IndyDID(), "example": IndyDID.EXAMPLE}
INDY_RAW_PUBLIC_KEY = {
    "validate": IndyRawPublicKey(),
    "example": IndyRawPublicKey.EXAMPLE,
}
INDY_SCHEMA_ID = {"validate": IndySchemaId(), "example": IndySchemaId.EXAMPLE}
INDY_CRED_DEF_ID = {"validate": IndyCredDefId(), "example": IndyCredDefId.EXAMPLE}
INDY_REV_REG_ID = {"validate": IndyRevRegId(), "example": IndyRevRegId.EXAMPLE}
INDY_VERSION = {"validate": IndyVersion(), "example": IndyVersion.EXAMPLE}
INDY_PREDICATE = {"validate": IndyPredicate(), "example": IndyPredicate.EXAMPLE}
INDY_ISO8601_DATETIME = {
    "validate": IndyISO8601DateTime(),
    "example": IndyISO8601DateTime.EXAMPLE,
}
BASE64 = {"validate": Base64(), "example": Base64.EXAMPLE}
<<<<<<< HEAD
BASE64URL = {"validate": Base64URL(), "example": Base64.EXAMPLE}
=======
BASE64URL = {"validate": Base64URL(), "example": Base64URL.EXAMPLE}
BASE64URL_NO_PAD = {"validate": Base64URLNoPad(), "example": Base64URLNoPad.EXAMPLE}

>>>>>>> ed5d064f
SHA256 = {"validate": SHA256Hash(), "example": SHA256Hash.EXAMPLE}
BASE58_SHA256_HASH = {
    "validate": Base58SHA256Hash(),
    "example": Base58SHA256Hash.EXAMPLE,
}
UUID4 = {"validate": UUIDFour(), "example": UUIDFour.EXAMPLE}<|MERGE_RESOLUTION|>--- conflicted
+++ resolved
@@ -21,9 +21,6 @@
         super().__init__(  # use 64-bit for Aries RFC compatibility
             min=-9223372036854775808,
             max=9223372036854775807,
-<<<<<<< HEAD
-            error="Value {input} is not a valid integer epoch time.",
-=======
             error="Value {input} is not a valid integer epoch time",
         )
 
@@ -70,7 +67,6 @@
 
         super().__init__(
             rf"^did:key:z[{B58}]+$", error="Value {input} is not in W3C did:key format"
->>>>>>> ed5d064f
         )
 
 
@@ -84,11 +80,7 @@
 
         super().__init__(
             rf"^(did:sov:)?[{B58}]{{21,22}}$",
-<<<<<<< HEAD
-            error="Value {input} is not an indy decentralized identifier (DID).",
-=======
             error="Value {input} is not an indy decentralized identifier (DID)",
->>>>>>> ed5d064f
         )
 
 
@@ -102,11 +94,7 @@
 
         super().__init__(
             rf"^[{B58}]{{43,44}}$",
-<<<<<<< HEAD
-            error="Value {input} is not a raw Ed25519VerificationKey2018 key.",
-=======
             error="Value {input} is not a raw Ed25519VerificationKey2018 key",
->>>>>>> ed5d064f
         )
 
 
@@ -126,11 +114,7 @@
                 rf":(([1-9][0-9]*)|([{B58}]{{21,22}}:2:.+:[0-9.]+))"  # schema txn / id
                 f":(.+)?$"  # tag
             ),
-<<<<<<< HEAD
-            error="Value {input} is not an indy credential definition identifier.",
-=======
             error="Value {input} is not an indy credential definition identifier",
->>>>>>> ed5d064f
         )
 
 
@@ -144,11 +128,7 @@
 
         super().__init__(
             rf"^[0-9.]+$",
-<<<<<<< HEAD
-            error="Value {input} is not an indy version (use only digits and '.').",
-=======
             error="Value {input} is not an indy version (use only digits and '.')",
->>>>>>> ed5d064f
         )
 
 
@@ -162,11 +142,7 @@
 
         super().__init__(
             rf"^[{B58}]{{21,22}}:2:.+:[0-9.]+$",
-<<<<<<< HEAD
-            error="Value {input} is not an indy schema identifier.",
-=======
             error="Value {input} is not an indy schema identifier",
->>>>>>> ed5d064f
         )
 
 
@@ -185,11 +161,7 @@
                 rf"CL:(([1-9][0-9]*)|([{B58}]{{21,22}}:2:.+:[0-9.]+))(:.+)?:"
                 rf"CL_ACCUM:(.+$)"
             ),
-<<<<<<< HEAD
-            error="Value {input} is not an indy revocation registry identifier.",
-=======
             error="Value {input} is not an indy revocation registry identifier",
->>>>>>> ed5d064f
         )
 
 
@@ -203,11 +175,7 @@
 
         super().__init__(
             choices=["<", "<=", ">=", ">"],
-<<<<<<< HEAD
-            error="Value {input} must be one of {choices}.",
-=======
             error="Value {input} must be one of {choices}",
->>>>>>> ed5d064f
         )
 
 
@@ -222,11 +190,7 @@
         super().__init__(
             r"^\d{4}-\d\d-\d\d[T ]\d\d:\d\d"
             r"(?:\:(?:\d\d(?:\.\d{1,6})?))?(?:[+-]\d\d:?\d\d|Z|)$",
-<<<<<<< HEAD
-            error="Value {input} is not a date in valid format.",
-=======
             error="Value {input} is not a date in valid format",
->>>>>>> ed5d064f
         )
 
 
@@ -255,8 +219,6 @@
         super().__init__(
             r"^[-_a-zA-Z0-9]*={0,2}$",
             error="Value {input} is not a valid base64url encoding",
-<<<<<<< HEAD
-=======
         )
 
 
@@ -271,7 +233,6 @@
         super().__init__(
             r"^[-_a-zA-Z0-9]*$",
             error="Value {input} is not a valid unpadded base64url encoding",
->>>>>>> ed5d064f
         )
 
 
@@ -299,11 +260,7 @@
 
         super().__init__(
             rf"^[{B58}]{{43,44}}$",
-<<<<<<< HEAD
-            error="Value {input} is not a base58 encoding of a SHA-256 hash.",
-=======
             error="Value {input} is not a base58 encoding of a SHA-256 hash",
->>>>>>> ed5d064f
         )
 
 
@@ -321,23 +278,15 @@
             r"4[a-fA-F0-9]{3}-"
             r"[a-fA-F0-9]{4}-"
             r"[a-fA-F0-9]{12}",
-<<<<<<< HEAD
-            error="Value {input} is not a UUID4 "
-            + "(8-4-4-4-12 hex digits with digit#13=4)",
-=======
             error="Value {input} is not a UUID4 (8-4-4-4-12 hex digits with digit#13=4)",
->>>>>>> ed5d064f
         )
 
 
 # Instances for marshmallow schema specification
 INT_EPOCH = {"validate": IntEpoch(), "example": IntEpoch.EXAMPLE}
-<<<<<<< HEAD
-=======
 JWS_HEADER_KID = {"validate": JWSHeaderKid(), "example": JWSHeaderKid.EXAMPLE}
 JWT = {"validate": JSONWebToken(), "example": JSONWebToken.EXAMPLE}
 DID_KEY = {"validate": DIDKey(), "example": DIDKey.EXAMPLE}
->>>>>>> ed5d064f
 INDY_DID = {"validate": IndyDID(), "example": IndyDID.EXAMPLE}
 INDY_RAW_PUBLIC_KEY = {
     "validate": IndyRawPublicKey(),
@@ -353,13 +302,9 @@
     "example": IndyISO8601DateTime.EXAMPLE,
 }
 BASE64 = {"validate": Base64(), "example": Base64.EXAMPLE}
-<<<<<<< HEAD
-BASE64URL = {"validate": Base64URL(), "example": Base64.EXAMPLE}
-=======
 BASE64URL = {"validate": Base64URL(), "example": Base64URL.EXAMPLE}
 BASE64URL_NO_PAD = {"validate": Base64URLNoPad(), "example": Base64URLNoPad.EXAMPLE}
 
->>>>>>> ed5d064f
 SHA256 = {"validate": SHA256Hash(), "example": SHA256Hash.EXAMPLE}
 BASE58_SHA256_HASH = {
     "validate": Base58SHA256Hash(),
