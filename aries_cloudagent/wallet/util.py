"""Wallet utility functions."""

import base58
import base64


def pad(val: str) -> str:
    """Pad base64 values if need be: JWT calls to omit trailing padding."""
    padlen = 4 - len(val) % 4
    return val if padlen > 2 else (val + "=" * padlen)


def unpad(val: str) -> str:
    """Remove padding from base64 values if need be."""
    return val.rstrip("=")


def b64_to_bytes(val: str, urlsafe=False) -> bytes:
    """Convert a base 64 string to bytes."""
    if urlsafe:
        return base64.urlsafe_b64decode(pad(val))
    return base64.b64decode(pad(val))


def b64_to_str(val: str, urlsafe=False, encoding=None) -> str:
    """Convert a base 64 string to string on input encoding (default utf-8)."""
    return b64_to_bytes(val, urlsafe).decode(encoding or "utf-8")


def bytes_to_b64(val: bytes, urlsafe=False, pad=True, encoding: str = "ascii") -> str:
    """Convert a byte string to base 64."""
    b64 = (
        base64.urlsafe_b64encode(val).decode(encoding)
        if urlsafe
        else base64.b64encode(val).decode(encoding)
    )
    return b64 if pad else unpad(b64)


def str_to_b64(val: str, urlsafe=False, encoding=None, pad=True) -> str:
    """Convert a string to base64 string on input encoding (default utf-8)."""
    return bytes_to_b64(val.encode(encoding or "utf-8"), urlsafe, pad)


def set_urlsafe_b64(val: str, urlsafe: bool = True) -> str:
    """Set URL safety in base64 encoding."""
    if urlsafe:
        return val.replace("+", "-").replace("/", "_")
    return val.replace("-", "+").replace("_", "/")


def b58_to_bytes(val: str) -> bytes:
    """Convert a base 58 string to bytes."""
    return base58.b58decode(val)


def bytes_to_b58(val: bytes) -> str:
    """Convert a byte string to base 58."""
    return base58.b58encode(val).decode("ascii")


def full_verkey(did: str, abbr_verkey: str) -> str:
    """Given a DID and abbreviated verkey, return the full verkey."""
    return (
        bytes_to_b58(b58_to_bytes(did.split(":")[-1]) + b58_to_bytes(abbr_verkey[1:]))
        if abbr_verkey.startswith("~")
        else abbr_verkey
<<<<<<< HEAD
    )
=======
    )


def abbr_verkey(full_verkey: str, did: str = None) -> str:
    """Given a full verkey and DID, return the abbreviated verkey."""
    did_len = len(b58_to_bytes(did.split(":")[-1])) if did else 16
    return f"~{bytes_to_b58(b58_to_bytes(full_verkey)[did_len:])}"


def naked_to_did_key(key: str) -> str:
    """Convert a naked ed25519 verkey to W3C did:key format."""
    key_bytes = b58_to_bytes(key)
    prefixed_key_bytes = add_prefix("ed25519-pub", key_bytes)
    did_key = f"did:key:z{bytes_to_b58(prefixed_key_bytes)}"
    return did_key


def did_key_to_naked(did_key: str) -> str:
    """Convert a W3C did:key to naked ed25519 verkey format."""
    stripped_key = did_key.split("did:key:z").pop()
    stripped_key_bytes = b58_to_bytes(stripped_key)
    naked_key_bytes = remove_prefix(stripped_key_bytes)
    return bytes_to_b58(naked_key_bytes)
>>>>>>> 46c22658
<|MERGE_RESOLUTION|>--- conflicted
+++ resolved
@@ -65,30 +65,10 @@
         bytes_to_b58(b58_to_bytes(did.split(":")[-1]) + b58_to_bytes(abbr_verkey[1:]))
         if abbr_verkey.startswith("~")
         else abbr_verkey
-<<<<<<< HEAD
-    )
-=======
     )
 
 
 def abbr_verkey(full_verkey: str, did: str = None) -> str:
     """Given a full verkey and DID, return the abbreviated verkey."""
     did_len = len(b58_to_bytes(did.split(":")[-1])) if did else 16
-    return f"~{bytes_to_b58(b58_to_bytes(full_verkey)[did_len:])}"
-
-
-def naked_to_did_key(key: str) -> str:
-    """Convert a naked ed25519 verkey to W3C did:key format."""
-    key_bytes = b58_to_bytes(key)
-    prefixed_key_bytes = add_prefix("ed25519-pub", key_bytes)
-    did_key = f"did:key:z{bytes_to_b58(prefixed_key_bytes)}"
-    return did_key
-
-
-def did_key_to_naked(did_key: str) -> str:
-    """Convert a W3C did:key to naked ed25519 verkey format."""
-    stripped_key = did_key.split("did:key:z").pop()
-    stripped_key_bytes = b58_to_bytes(stripped_key)
-    naked_key_bytes = remove_prefix(stripped_key_bytes)
-    return bytes_to_b58(naked_key_bytes)
->>>>>>> 46c22658
+    return f"~{bytes_to_b58(b58_to_bytes(full_verkey)[did_len:])}"